--- conflicted
+++ resolved
@@ -16,9 +16,7 @@
 
 cmake_minimum_required(VERSION 3.1)
 
-project(SPTK
-  VERSION 4.1
-  )
+project(SPTK VERSION 4.1)
 
 if (CMAKE_CXX_COMPILER_ID MATCHES "Clang")
   if(CMAKE_CXX_COMPILER_VERSION VERSION_LESS 3.5.0)
@@ -209,64 +207,50 @@
 
 add_library(sptk STATIC ${CC_SOURCES})
 target_include_directories(sptk PUBLIC
-<<<<<<< HEAD
-  ${PROJECT_SOURCE_DIR}/include
-  ${THIRD_PARTY_DIR}
-  ${THIRD_PARTY_DIR}/REAPER
-  ${THIRD_PARTY_DIR}/WORLD
-)
-install(TARGETS sptk
-  ARCHIVE DESTINATION lib
-)
-install(DIRECTORY ${PROJECT_SOURCE_DIR}/include/SPTK
-  DESTINATION include
-)
-=======
   $<BUILD_INTERFACE:${PROJECT_SOURCE_DIR}/include>
   $<BUILD_INTERFACE:${THIRD_PARTY_DIR}>
   $<BUILD_INTERFACE:${THIRD_PARTY_DIR}/REAPER>
   $<BUILD_INTERFACE:${THIRD_PARTY_DIR}/WORLD>
-  )
+)
 
 include(GNUInstallDirs)
 include(CMakePackageConfigHelpers)
 
 install(TARGETS sptk
   EXPORT ${PROJECT_NAME}Targets
+  ARCHIVE DESTINATION ${CMAKE_INSTALL_LIBDIR}
   LIBRARY DESTINATION ${CMAKE_INSTALL_LIBDIR}
   RUNTIME DESTINATION ${CMAKE_INSTALL_BINDIR}
-  ARCHIVE DESTINATION ${CMAKE_INSTALL_LIBDIR}
   INCLUDES DESTINATION ${CMAKE_INSTALL_INCLUDEDIR}
-  )
+)
 
 install(DIRECTORY ${PROJECT_SOURCE_DIR}/include/SPTK
   DESTINATION ${CMAKE_INSTALL_INCLUDEDIR}
-  )
+)
 
 install(EXPORT ${PROJECT_NAME}Targets
   FILE ${PROJECT_NAME}Targets.cmake
   NAMESPACE ${PROJECT_NAME}::
   DESTINATION ${CMAKE_INSTALL_LIBDIR}/cmake/${PROJECT_NAME}
-  )
+)
 
 configure_package_config_file(
   ${PROJECT_SOURCE_DIR}/Config.cmake.in
   ${PROJECT_BINARY_DIR}/${PROJECT_NAME}Config.cmake
   INSTALL_DESTINATION ${CMAKE_INSTALL_LIBDIR}/cmake/${PROJECT_NAME}
-  )
+)
 
 write_basic_package_version_file(
   ${PROJECT_BINARY_DIR}/${PROJECT_NAME}ConfigVersion.cmake
   VERSION ${PROJECT_VERSION}
   COMPATIBILITY SameMajorVersion
-  )
+)
 
 install(FILES
   ${CMAKE_CURRENT_BINARY_DIR}/${PROJECT_NAME}Config.cmake
   ${CMAKE_CURRENT_BINARY_DIR}/${PROJECT_NAME}ConfigVersion.cmake
   DESTINATION ${CMAKE_INSTALL_LIBDIR}/cmake/${PROJECT_NAME}
-  )
->>>>>>> 07df81d8
+)
 
 set(MAIN_SOURCES
   ${SOURCE_DIR}/main/acorr.cc
@@ -414,7 +398,7 @@
     add_executable(${BIN} ${SOURCE})
     target_link_libraries(${BIN} sptk)
     install(TARGETS ${BIN}
-      RUNTIME DESTINATION bin
+      RUNTIME DESTINATION ${CMAKE_INSTALL_BINDIR}
     )
   endforeach()
 
@@ -422,12 +406,7 @@
     get_filename_component(BIN ${SOURCE} NAME_WE)
     execute_process(COMMAND ln -snf ${SOURCE} ${CMAKE_CURRENT_BINARY_DIR}/${BIN})
     install(FILES ${CMAKE_CURRENT_BINARY_DIR}/${BIN}
-<<<<<<< HEAD
-      DESTINATION bin
+      DESTINATION ${CMAKE_INSTALL_BINDIR}
     )
-=======
-      DESTINATION ${CMAKE_INSTALL_BINDIR}
-      )
->>>>>>> 07df81d8
   endforeach()
 endif()